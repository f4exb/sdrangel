--- conflicted
+++ resolved
@@ -56,20 +56,12 @@
 	virtual bool handleMessage(const Message& cmd) = 0; //!< Processing of a message. Returns true if message has actually been processed
 
 	MessageQueue *getInputMessageQueue() { return &m_inputMessageQueue; } //!< Get the queue for asynchronous inbound communication
-<<<<<<< HEAD
-	MessageQueue *getOutputMessageQueue() { return &m_outputMessageQueue; } //!< Get the queue for asynchronous outbound communication
-
-protected:
-	MessageQueue m_inputMessageQueue; //!< Queue for asynchronous inbound communication
-	MessageQueue m_outputMessageQueue; //!< Queue for asynchronous outbound communication
-=======
     virtual void setMessageQueueToGUI(MessageQueue *queue) { m_guiMessageQueue = queue; }
     MessageQueue *getMessageQueueToGUI() { return m_guiMessageQueue; }
 
 protected:
 	MessageQueue m_inputMessageQueue; //!< Queue for asynchronous inbound communication
     MessageQueue *m_guiMessageQueue;  //!< Input message queue to the GUI
->>>>>>> a30bda2d
 	SampleSourceFifo m_sampleFifo;    //!< Internal FIFO for multi-channel processing
 
 protected slots:
