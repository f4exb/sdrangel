<<<<<<< HEAD
#--------------------------------------------------------
#
# Pro file for Android and Windows builds with Qt Creator
#
#--------------------------------------------------------

TEMPLATE = lib
CONFIG += plugin

QT += core gui widgets multimedia opengl

TARGET = demodatv

DEFINES += USE_SSE2=1
QMAKE_CXXFLAGS += -msse2
DEFINES += USE_SSE4_1=1
QMAKE_CXXFLAGS += -msse4.1

INCLUDEPATH += $$PWD
INCLUDEPATH += ../../../sdrbase

CONFIG(Release):build_subdir = release
CONFIG(Debug):build_subdir = debug

CONFIG(MINGW32):INCLUDEPATH += "D:\boost_1_58_0"
CONFIG(MINGW64):INCLUDEPATH += "D:\boost_1_58_0"

SOURCES += atvdemod.cpp\
	atvdemodgui.cpp\
	atvdemodplugin.cpp\
        atvscreen.cpp\
        glshaderarray.cpp

HEADERS += atvdemod.h\
	atvdemodgui.h\
	atvdemodplugin.h\
        atvscreen.h\
        glshaderarray.h

FORMS += atvdemodgui.ui

LIBS += -L../../../sdrbase/$${build_subdir} -lsdrbase

RESOURCES = ../../../sdrbase/resources/res.qrc
=======
#--------------------------------------------------------
#
# Pro file for Android and Windows builds with Qt Creator
#
#--------------------------------------------------------

TEMPLATE = lib
CONFIG += plugin

QT += core gui widgets multimedia opengl

TARGET = demodatv

DEFINES += USE_SSE2=1
QMAKE_CXXFLAGS += -msse2
DEFINES += USE_SSE4_1=1
QMAKE_CXXFLAGS += -msse4.1

INCLUDEPATH += $$PWD
INCLUDEPATH += ../../../sdrbase

CONFIG(Release):build_subdir = release
CONFIG(Debug):build_subdir = debug

CONFIG(MINGW32):INCLUDEPATH += "D:\boost_1_58_0"
CONFIG(MINGW64):INCLUDEPATH += "D:\boost_1_58_0"
CONFIG(macx):INCLUDEPATH += "../../../../../boost_1_64_0"

SOURCES += atvdemod.cpp\
	atvdemodgui.cpp\
	atvdemodplugin.cpp\
        atvscreen.cpp\
        glshaderarray.cpp

HEADERS += atvdemod.h\
	atvdemodgui.h\
	atvdemodplugin.h\
        atvscreen.h\
        glshaderarray.h

FORMS += atvdemodgui.ui

LIBS += -L../../../sdrbase/$${build_subdir} -lsdrbase

RESOURCES = ../../../sdrbase/resources/res.qrc
>>>>>>> 10065d72
<|MERGE_RESOLUTION|>--- conflicted
+++ resolved
@@ -1,92 +1,45 @@
-<<<<<<< HEAD
-#--------------------------------------------------------
-#
-# Pro file for Android and Windows builds with Qt Creator
-#
-#--------------------------------------------------------
-
-TEMPLATE = lib
-CONFIG += plugin
-
-QT += core gui widgets multimedia opengl
-
-TARGET = demodatv
-
-DEFINES += USE_SSE2=1
-QMAKE_CXXFLAGS += -msse2
-DEFINES += USE_SSE4_1=1
-QMAKE_CXXFLAGS += -msse4.1
-
-INCLUDEPATH += $$PWD
-INCLUDEPATH += ../../../sdrbase
-
-CONFIG(Release):build_subdir = release
-CONFIG(Debug):build_subdir = debug
-
-CONFIG(MINGW32):INCLUDEPATH += "D:\boost_1_58_0"
-CONFIG(MINGW64):INCLUDEPATH += "D:\boost_1_58_0"
-
-SOURCES += atvdemod.cpp\
-	atvdemodgui.cpp\
-	atvdemodplugin.cpp\
-        atvscreen.cpp\
-        glshaderarray.cpp
-
-HEADERS += atvdemod.h\
-	atvdemodgui.h\
-	atvdemodplugin.h\
-        atvscreen.h\
-        glshaderarray.h
-
-FORMS += atvdemodgui.ui
-
-LIBS += -L../../../sdrbase/$${build_subdir} -lsdrbase
-
-RESOURCES = ../../../sdrbase/resources/res.qrc
-=======
-#--------------------------------------------------------
-#
-# Pro file for Android and Windows builds with Qt Creator
-#
-#--------------------------------------------------------
-
-TEMPLATE = lib
-CONFIG += plugin
-
-QT += core gui widgets multimedia opengl
-
-TARGET = demodatv
-
-DEFINES += USE_SSE2=1
-QMAKE_CXXFLAGS += -msse2
-DEFINES += USE_SSE4_1=1
-QMAKE_CXXFLAGS += -msse4.1
-
-INCLUDEPATH += $$PWD
-INCLUDEPATH += ../../../sdrbase
-
-CONFIG(Release):build_subdir = release
-CONFIG(Debug):build_subdir = debug
-
-CONFIG(MINGW32):INCLUDEPATH += "D:\boost_1_58_0"
-CONFIG(MINGW64):INCLUDEPATH += "D:\boost_1_58_0"
-CONFIG(macx):INCLUDEPATH += "../../../../../boost_1_64_0"
-
-SOURCES += atvdemod.cpp\
-	atvdemodgui.cpp\
-	atvdemodplugin.cpp\
-        atvscreen.cpp\
-        glshaderarray.cpp
-
-HEADERS += atvdemod.h\
-	atvdemodgui.h\
-	atvdemodplugin.h\
-        atvscreen.h\
-        glshaderarray.h
-
-FORMS += atvdemodgui.ui
-
-LIBS += -L../../../sdrbase/$${build_subdir} -lsdrbase
-
-RESOURCES = ../../../sdrbase/resources/res.qrc
->>>>>>> 10065d72
+#--------------------------------------------------------
+#
+# Pro file for Android and Windows builds with Qt Creator
+#
+#--------------------------------------------------------
+
+TEMPLATE = lib
+CONFIG += plugin
+
+QT += core gui widgets multimedia opengl
+
+TARGET = demodatv
+
+DEFINES += USE_SSE2=1
+QMAKE_CXXFLAGS += -msse2
+DEFINES += USE_SSE4_1=1
+QMAKE_CXXFLAGS += -msse4.1
+
+INCLUDEPATH += $$PWD
+INCLUDEPATH += ../../../sdrbase
+
+CONFIG(Release):build_subdir = release
+CONFIG(Debug):build_subdir = debug
+
+CONFIG(MINGW32):INCLUDEPATH += "D:\boost_1_58_0"
+CONFIG(MINGW64):INCLUDEPATH += "D:\boost_1_58_0"
+CONFIG(macx):INCLUDEPATH += "../../../../../boost_1_64_0"
+
+SOURCES += atvdemod.cpp\
+	atvdemodgui.cpp\
+	atvdemodplugin.cpp\
+        atvscreen.cpp\
+        glshaderarray.cpp
+
+HEADERS += atvdemod.h\
+	atvdemodgui.h\
+	atvdemodplugin.h\
+        atvscreen.h\
+        glshaderarray.h
+
+FORMS += atvdemodgui.ui
+
+LIBS += -L../../../sdrbase/$${build_subdir} -lsdrbase
+
+RESOURCES = ../../../sdrbase/resources/res.qrc