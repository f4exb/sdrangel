///////////////////////////////////////////////////////////////////////////////////
// Copyright (C) 2017 Edouard Griffiths, F4EXB                                   //
//                                                                               //
// This program is free software; you can redistribute it and/or modify          //
// it under the terms of the GNU General Public License as published by          //
// the Free Software Foundation as version 3 of the License, or                  //
//                                                                               //
// This program is distributed in the hope that it will be useful,               //
// but WITHOUT ANY WARRANTY; without even the implied warranty of                //
// MERCHANTABILITY or FITNESS FOR A PARTICULAR PURPOSE. See the                  //
// GNU General Public License V3 for more details.                               //
//                                                                               //
// You should have received a copy of the GNU General Public License             //
// along with this program. If not, see <http://www.gnu.org/licenses/>.          //
///////////////////////////////////////////////////////////////////////////////////

#include <cstdio>
#include <cstring>
#include <cmath>
#include "devicelimesdr.h"

bool DeviceLimeSDR::setNCOFrequency(lms_device_t *device, bool dir_tx, std::size_t chan, bool enable, float frequency)
{
    if (enable)
    {
        bool positive;
        float_type freqs[LMS_NCO_VAL_COUNT];
        float_type phos[LMS_NCO_VAL_COUNT];

        if (LMS_GetNCOFrequency(device, dir_tx, chan, freqs, phos) < 0)
        {
            fprintf(stderr, "DeviceLimeSDR::setNCOFrequency: cannot get NCO frequencies and phases\n");
        }

        if (frequency < 0)
        {
            positive = false;
            frequency = -frequency;
        }
        else
        {
            positive = true;
        }

        freqs[0] = frequency;

        if (LMS_SetNCOFrequency(device, dir_tx, chan, freqs, 0.0f) < 0)
        {
            fprintf(stderr, "DeviceLimeSDR::setNCOFrequency: cannot set frequency to %f\n", frequency);
            return false;
        }

        if (LMS_SetNCOIndex(device, dir_tx, chan, 0, !positive) < 0)
        {
            fprintf(stderr, "DeviceLimeSDR::setNCOFrequency: cannot set conversion direction %sfreq\n", positive ? "+" : "-");
            return false;
        }

<<<<<<< HEAD
=======
        if (dir_tx)
        {
            if (LMS_WriteParam(device,LMS7param(CMIX_BYP_TXTSP),0) < 0) {
                fprintf(stderr, "DeviceLimeSDR::setNCOFrequency: cannot enable Tx NCO\n");
                return false;
            }
        }
        else
        {
            if (LMS_WriteParam(device,LMS7param(CMIX_BYP_RXTSP),0) < 0) {
                fprintf(stderr, "DeviceLimeSDR::setNCOFrequency: cannot enable Rx NCO\n");
                return false;
            }
        }

>>>>>>> a30bda2d
        return true;
    }
    else
    {
<<<<<<< HEAD
        if (LMS_SetNCOIndex(device, dir_tx, chan, LMS_NCO_VAL_COUNT, true) < 0)
        {
            fprintf(stderr, "DeviceLimeSDR::setNCOFrequency: cannot disable NCO\n");
            return false;
        }
        else
        {
            fprintf(stderr, "DeviceLimeSDR::setNCOFrequency: NCO disabled\n");
            return true;
        }
=======
        if (dir_tx)
        {
            if (LMS_WriteParam(device,LMS7param(CMIX_BYP_TXTSP),1) < 0) {
                fprintf(stderr, "DeviceLimeSDR::setNCOFrequency: cannot disable Tx NCO\n");
                return false;
            }
        }
        else
        {
            if (LMS_WriteParam(device,LMS7param(CMIX_BYP_RXTSP),1) < 0) {
                fprintf(stderr, "DeviceLimeSDR::setNCOFrequency: cannot disable Rx NCO\n");
                return false;
            }
        }

        return true;
>>>>>>> a30bda2d
    }
}

bool DeviceLimeSDR::SetRFELNA_dB(lms_device_t *device, std::size_t chan, int value)
{
    if (LMS_WriteParam(device, LMS7param(MAC), chan+1) < 0)
    {
        fprintf(stderr, "DeviceLimeSDR::SetRFELNA_dB: cannot set channel to #%lu\n", chan);
        return false;
    }

    if (value > 30) {
        value = 30;
    }

    int val = value - 30;

    int g_lna_rfe = 0;
    if (val >= 0) g_lna_rfe = 15;
    else if (val >= -1) g_lna_rfe = 14;
    else if (val >= -2) g_lna_rfe = 13;
    else if (val >= -3) g_lna_rfe = 12;
    else if (val >= -4) g_lna_rfe = 11;
    else if (val >= -5) g_lna_rfe = 10;
    else if (val >= -6) g_lna_rfe = 9;
    else if (val >= -9) g_lna_rfe = 8;
    else if (val >= -12) g_lna_rfe = 7;
    else if (val >= -15) g_lna_rfe = 6;
    else if (val >= -18) g_lna_rfe = 5;
    else if (val >= -21) g_lna_rfe = 4;
    else if (val >= -24) g_lna_rfe = 3;
    else if (val >= -27) g_lna_rfe = 2;
    else g_lna_rfe = 1;

    if (LMS_WriteParam(device, LMS7param(G_LNA_RFE), g_lna_rfe) < 0)
    {
        fprintf(stderr, "DeviceLimeSDR::SetRFELNA_dB: cannot set LNA gain to %d (%d)\n", value, g_lna_rfe);
        return false;
    }

    return true;
}

bool DeviceLimeSDR::SetRFETIA_dB(lms_device_t *device, std::size_t chan, int value)
{
    if (LMS_WriteParam(device, LMS7param(MAC), chan+1) < 0)
    {
        fprintf(stderr, "DeviceLimeSDR::SetRFETIA_dB: cannot set channel to #%lu\n", chan);
        return false;
    }

    if (value > 3) {
        value = 3;
    } else if (value < 1) {
        value = 1;
    }

    int g_tia_rfe = value;

    if (LMS_WriteParam(device, LMS7param(G_TIA_RFE), g_tia_rfe) < 0)
    {
        fprintf(stderr, "DeviceLimeSDR::SetRFELNA_dB: cannot set TIA gain to %d (%d)\n", value, g_tia_rfe);
        return false;
    }

    return true;
}

bool DeviceLimeSDR::SetRBBPGA_dB(lms_device_t *device, std::size_t chan, float value)
{
    if (LMS_WriteParam(device, LMS7param(MAC), chan+1) < 0)
    {
        fprintf(stderr, "DeviceLimeSDR::SetRBBPGA_dB: cannot set channel to #%lu\n", chan);
        return false;
    }

    int g_pga_rbb = (int)(value + 12.5);
    if (g_pga_rbb > 0x1f) g_pga_rbb = 0x1f;
    if (g_pga_rbb < 0) g_pga_rbb = 0;

    if (LMS_WriteParam(device, LMS7param(G_PGA_RBB), g_pga_rbb) < 0)
    {
        fprintf(stderr, "DeviceLimeSDR::SetRBBPGA_dB: cannot set G_PGA_RBB to %d\n", g_pga_rbb);
        return false;
    }

    int rcc_ctl_pga_rbb = (430.0*pow(0.65, (g_pga_rbb/10.0))-110.35)/20.4516 + 16;

    int c_ctl_pga_rbb = 0;
    if (0 <= g_pga_rbb && g_pga_rbb < 8) c_ctl_pga_rbb = 3;
    if (8 <= g_pga_rbb && g_pga_rbb < 13) c_ctl_pga_rbb = 2;
    if (13 <= g_pga_rbb && g_pga_rbb < 21) c_ctl_pga_rbb = 1;
    if (21 <= g_pga_rbb) c_ctl_pga_rbb = 0;

    if (LMS_WriteParam(device, LMS7param(RCC_CTL_PGA_RBB), rcc_ctl_pga_rbb) < 0)
    {
        fprintf(stderr, "DeviceLimeSDR::SetRBBPGA_dB: cannot set RCC_CTL_PGA_RBB to %d\n", rcc_ctl_pga_rbb);
        return false;
    }

    if (LMS_WriteParam(device, LMS7param(C_CTL_PGA_RBB), c_ctl_pga_rbb) < 0)
    {
        fprintf(stderr, "DeviceLimeSDR::SetRBBPGA_dB: cannot set C_CTL_PGA_RBB to %d\n", c_ctl_pga_rbb);
        return false;
    }

    return true;
}

bool DeviceLimeSDR::setRxAntennaPath(lms_device_t *device, std::size_t chan, int path)
{
//    if (LMS_WriteParam(device, LMS7param(MAC), chan+1) < 0)
//    {
//        fprintf(stderr, "DeviceLimeSDR::setAntennaPath: cannot set channel to #%lu\n", chan);
//        return false;
//    }
//
//    int sel_path_rfe = 0;
//    switch ((PathRFE) path)
//    {
//    case PATH_RFE_NONE: sel_path_rfe = 0; break;
//    case PATH_RFE_LNAH: sel_path_rfe = 1; break;
//    case PATH_RFE_LNAL: sel_path_rfe = 2; break;
//    case PATH_RFE_LNAW: sel_path_rfe = 3; break;
//    case PATH_RFE_LB1: sel_path_rfe = 3; break;
//    case PATH_RFE_LB2: sel_path_rfe = 2; break;
//    }
//
//    int pd_lna_rfe = 1;
//    switch ((PathRFE) path)
//    {
//    case PATH_RFE_LNAH:
//    case PATH_RFE_LNAL:
//    case PATH_RFE_LNAW: pd_lna_rfe = 0; break;
//    default: break;
//    }
//
//    int pd_rloopb_1_rfe = (path == (int) PATH_RFE_LB1) ? 0 : 1;
//    int pd_rloopb_2_rfe = (path == (int) PATH_RFE_LB2) ? 0 : 1;
//    int en_inshsw_l_rfe = (path == (int) PATH_RFE_LNAL ) ? 0 : 1;
//    int en_inshsw_w_rfe = (path == (int) PATH_RFE_LNAW) ? 0 : 1;
//    int en_inshsw_lb1_rfe = (path == (int) PATH_RFE_LB1) ? 0 : 1;
//    int en_inshsw_lb2_rfe = (path == (int) PATH_RFE_LB2) ? 0 : 1;
//
//    int ret = 0;
//
//    ret += LMS_WriteParam(device, LMS7param(PD_LNA_RFE), pd_lna_rfe);
//    ret += LMS_WriteParam(device, LMS7param(PD_RLOOPB_1_RFE), pd_rloopb_1_rfe);
//    ret += LMS_WriteParam(device, LMS7param(PD_RLOOPB_2_RFE), pd_rloopb_2_rfe);
//    ret += LMS_WriteParam(device, LMS7param(EN_INSHSW_LB1_RFE), en_inshsw_lb1_rfe);
//    ret += LMS_WriteParam(device, LMS7param(EN_INSHSW_LB2_RFE), en_inshsw_lb2_rfe);
//    ret += LMS_WriteParam(device, LMS7param(EN_INSHSW_L_RFE), en_inshsw_l_rfe);
//    ret += LMS_WriteParam(device, LMS7param(EN_INSHSW_W_RFE), en_inshsw_w_rfe);
//    ret += LMS_WriteParam(device, LMS7param(SEL_PATH_RFE), sel_path_rfe);
//
//    if (ret < 0)
//    {
//        fprintf(stderr, "DeviceLimeSDR::setAntennaPath: cannot set channel #%lu to %d\n", chan, path);
//        return false;
//    }
//
//    //enable/disable the loopback path
//    const bool loopback = (path == (int) PATH_RFE_LB1) or (path == (int) PATH_RFE_LB2);
//
//    if (LMS_WriteParam(device, LMS7param(EN_LOOPB_TXPAD_TRF), loopback ? 1 : 0) < 0)
//    {
//        fprintf(stderr, "DeviceLimeSDR::setAntennaPath: cannot %sset loopback on channel #%lu\n", loopback ? "" : "re", chan);
//        return false;
//    }
//
//    //update external band-selection to match
//    //this->UpdateExternalBandSelect();
//
//    return true;

    switch ((PathRxRFE) path)
    {
    case PATH_RFE_LNAH:
        if (LMS_SetAntenna(device, LMS_CH_RX, chan, 1) < 0)
        {
            fprintf(stderr, "DeviceLimeSDR::setRxAntennaPath: cannot set to LNAH\n");
            return false;
        }
        break;
    case PATH_RFE_LNAL:
        if (LMS_SetAntenna(device, LMS_CH_RX, chan, 2) < 0)
        {
            fprintf(stderr, "DeviceLimeSDR::setRxAntennaPath: cannot set to LNAL\n");
            return false;
        }
        break;
    case PATH_RFE_LNAW:
        if (LMS_SetAntenna(device, LMS_CH_RX, chan, 3) < 0)
        {
            fprintf(stderr, "DeviceLimeSDR::setRxAntennaPath: cannot set to LNAW\n");
            return false;
        }
        break;
    case PATH_RFE_LB1:
        if (LMS_SetAntenna(device, LMS_CH_TX, chan, 1) < 0)
        {
            fprintf(stderr, "DeviceLimeSDR::setRxAntennaPath: cannot set to Loopback TX1\n");
            return false;
        }
        break;
    case PATH_RFE_LB2:
        if (LMS_SetAntenna(device, LMS_CH_TX, chan, 2) < 0)
        {
            fprintf(stderr, "DeviceLimeSDR::setRxAntennaPath: cannot set to Loopback TX2\n");
            return false;
        }
        break;
    case PATH_RFE_RX_NONE:
    default:
        if (LMS_SetAntenna(device, LMS_CH_RX, chan, 0) < 0)
        {
            fprintf(stderr, "DeviceLimeSDR::setRxAntennaPath: cannot set to none\n");
            return false;
        }
    }

    return true;
}

bool DeviceLimeSDR::setTxAntennaPath(lms_device_t *device, std::size_t chan, int path)
{
    switch ((PathTxRFE) path)
    {
    case PATH_RFE_TXRF1:
        if (LMS_SetAntenna(device, LMS_CH_TX, chan, 1) < 0)
        {
            fprintf(stderr, "DeviceLimeSDR::setTxAntennaPath: cannot set to TXRF1\n");
            return false;
        }
        break;
    case PATH_RFE_TXRF2:
        if (LMS_SetAntenna(device, LMS_CH_TX, chan, 2) < 0)
        {
            fprintf(stderr, "DeviceLimeSDR::setTxAntennaPath: cannot set to TXRF2\n");
            return false;
        }
        break;
    case PATH_RFE_TX_NONE:
    default:
        if (LMS_SetAntenna(device, LMS_CH_TX, chan, 0) < 0)
        {
            fprintf(stderr, "DeviceLimeSDR::setTxAntennaPath: cannot set to none\n");
            return false;
        }
    }

    return true;
}<|MERGE_RESOLUTION|>--- conflicted
+++ resolved
@@ -56,8 +56,6 @@
             return false;
         }
 
-<<<<<<< HEAD
-=======
         if (dir_tx)
         {
             if (LMS_WriteParam(device,LMS7param(CMIX_BYP_TXTSP),0) < 0) {
@@ -73,23 +71,10 @@
             }
         }
 
->>>>>>> a30bda2d
         return true;
     }
     else
     {
-<<<<<<< HEAD
-        if (LMS_SetNCOIndex(device, dir_tx, chan, LMS_NCO_VAL_COUNT, true) < 0)
-        {
-            fprintf(stderr, "DeviceLimeSDR::setNCOFrequency: cannot disable NCO\n");
-            return false;
-        }
-        else
-        {
-            fprintf(stderr, "DeviceLimeSDR::setNCOFrequency: NCO disabled\n");
-            return true;
-        }
-=======
         if (dir_tx)
         {
             if (LMS_WriteParam(device,LMS7param(CMIX_BYP_TXTSP),1) < 0) {
@@ -106,7 +91,6 @@
         }
 
         return true;
->>>>>>> a30bda2d
     }
 }
 
